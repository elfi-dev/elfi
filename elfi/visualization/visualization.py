--- conflicted
+++ resolved
@@ -331,17 +331,10 @@
 
         """
         self.scaling = scaling
-<<<<<<< HEAD
-        if scaling == 0:
-            print(reinit_msg)
-        else:
-            print('\n' + reinit_msg)
-=======
         self.finished = False
         if scaling > 0:
             self.update_progressbar(scaling + 1, scaling + 1)
         print(reinit_msg)
->>>>>>> 0895cdf7
 
 
 def plot_params_vs_node(node, n_samples=100, func=None, seed=None, axes=None, **kwargs):
