--- conflicted
+++ resolved
@@ -50,7 +50,6 @@
                     edges.append((p.name, n.name))
                     dot.edge(p.name, n.name)
 
-<<<<<<< HEAD
     if filename is not None:
         try:
             filebase, filetype = filename.split('.')
@@ -59,8 +58,6 @@
         except:
             raise ValueError('Problem with the given filename.')
 
-    return dot
-=======
     return dot
 
 
@@ -145,5 +142,4 @@
 
 
 def plotting_error(dim, type, **kwargs):
-    raise ValueError("There is no {}-dimensional {} plot.".format(dim, type))
->>>>>>> cab607a7
+    raise ValueError("There is no {}-dimensional {} plot.".format(dim, type))