"""Containers for results from inference."""

import io
import itertools
import logging
import os
import string
import sys
from collections import OrderedDict

import numpy as np
from matplotlib import pyplot as plt

import elfi.visualization.visualization as vis
from elfi.methods.utils import numpy_to_python_type, sample_object_to_dict

logger = logging.getLogger(__name__)


class ParameterInferenceResult:
    """Base class for results."""

    def __init__(self, method_name, outputs, parameter_names, **kwargs):
        """Initialize result.

        Parameters
        ----------
        method_name : string
            Name of inference method.
        outputs : dict
            Dictionary with outputs from the nodes, e.g. samples.
        parameter_names : list
            Names of the parameter nodes
        **kwargs
            Any other information from the inference algorithm, usually from its state.

        """
        print('init1')
        self.method_name = method_name
        self.outputs = outputs.copy()
        self.parameter_names = parameter_names
        self.meta = kwargs
        print('runningkwargs', kwargs)

    @property
    def is_multivariate(self):
        """Check whether the result contains multivariate parameters."""
        for p in self.parameter_names:
            if self.outputs[p].ndim > 1:
                return True
        return False


class OptimizationResult(ParameterInferenceResult):
    """Base class for results from optimization."""

    def __init__(self, x_min, **kwargs):
        """Initialize result.

        Parameters
        ----------
        x_min
            The optimized parameters
        **kwargs
            See `ParameterInferenceResult`

        """
        super(OptimizationResult, self).__init__(**kwargs)
        self.x_min = x_min


class Sample(ParameterInferenceResult):
    """Sampling results from inference methods."""

    def __init__(self,
                 method_name,
                 outputs,
                 parameter_names,
                 discrepancy_name=None,
                 weights=None,
                 **kwargs):
        """Initialize result.

        Parameters
        ----------
        method_name : string
            Name of inference method.
        outputs : dict
            Dictionary with outputs from the nodes, e.g. samples.
        parameter_names : list
            Names of the parameter nodes
        discrepancy_name : string, optional
            Name of the discrepancy in outputs.
        weights : array_like
        **kwargs
            Other meta information for the result

        """
        print('init2')
        super(Sample, self).__init__(
            method_name=method_name, outputs=outputs, parameter_names=parameter_names, **kwargs)

        self.samples = OrderedDict()
        print('samples', self. samples)
        print('outputs', self.outputs)
        # print('covariance_mat', np.cov([self.outputs['A'], self.outputs['B'], self.outputs['g'], self.outputs['k']]))
        # TODO: commented out
        for n in self.parameter_names:
            self.samples[n] = self.outputs[n]
            print('var_final', np.var(self.outputs[n]))

        self.discrepancy_name = discrepancy_name
        self.weights = weights

    def __getattr__(self, item):
        """Allow more convenient access to items under self.meta."""
        print('item1', item)
        if item in self.meta.keys():
            return self.meta[item]
        else:
            raise AttributeError("No attribute '{}' in this sample".format(item))

    def __dir__(self):
        """Allow autocompletion for items under self.meta.

        http://stackoverflow.com/questions/13603088/python-dynamic-help-and-autocomplete-generation
        """
        items = dir(type(self)) + list(self.__dict__.keys())
        items.extend(self.meta.keys())
        return items

    @property
    def n_samples(self):
        """Return the number of samples."""
        return len(self.outputs[self.parameter_names[0]])

    @property
    def dim(self):
        """Return the number of parameters."""
        return len(self.parameter_names)

    @property
    def discrepancies(self):
        """Return the discrepancy values."""
        return None if self.discrepancy_name is None else \
            self.outputs[self.discrepancy_name]

    @property
    def samples_array(self):
        """Return the samples as an array.

        The columns are in the same order as in self.parameter_names.

        Returns
        -------
        list of np.arrays

        """
        return np.column_stack(tuple(self.samples.values()))

    def __str__(self):
        """Return a summary of results as a string."""
        # create a buffer for capturing the output from summary's print statement
        stdout0 = sys.stdout
        buffer = io.StringIO()
        sys.stdout = buffer
        self.summary()
        sys.stdout = stdout0  # revert to original stdout
        return buffer.getvalue()

    def __repr__(self):
        """Return a summary of results as a string."""
        return self.__str__()

    def summary(self):
        """Print a verbose summary of contained results."""
        # TODO: include __str__ of Inference Task, seed?
        desc = "Method: {}\nNumber of samples: {}\n" \
            .format(self.method_name, self.n_samples)
        if hasattr(self, 'n_samples'):
            desc += "Method: {}\nNumber of samples: {}\n" \
                    .format(self.method_name, self.n_samples)
        if hasattr(self, 'n_sim'):
            desc += "Number of simulations: {}\n".format(self.n_sim)
        if hasattr(self, 'threshold'):
            desc += "Threshold: {:.3g}\n".format(self.threshold)
        if hasattr(self, 'acc_rate'):
            desc += "MCMC Acceptance Rate: {:.3g}\n".format(self.acc_rate)
        print(desc, end='')
        try:
            self.sample_means_summary()
        except TypeError:
            pass

    def sample_means_summary(self):
        """Print a representation of sample means."""
        s = "Sample means: "
        s += ', '.join(["{}: {:.3g}".format(k, v) for k, v in self.sample_means.items()])
        print(s)

    @property
    def sample_means(self):
        """Evaluate weighted averages of sampled parameters.

        Returns
        -------
        OrderedDict

        """
        return OrderedDict([(k, np.average(v, axis=0, weights=self.weights))
                            for k, v in self.samples.items()])

    def get_sample_covariance(self):
        vals = np.array(list(self.samples.values()))
        cov_mat = np.cov(vals)
        return cov_mat
        # for _, v in self.samples.items():

            # for k2, v2 in self.samples.items():
            #     print('k', k, 'v', v)

    @property
    def sample_means_array(self):
        """Evaluate weighted averages of sampled parameters.

        Returns
        -------
        np.array

        """
        return np.array(list(self.sample_means.values()))

    def __getstate__(self):
        """Says to pickle the exact objects to pickle."""
        return self.meta, self.__dict__

    def __setstate__(self, state):
        """Says to pickle which objects to unpickle."""
        self.meta, self.__dict__ = state

    def save(self, fname=None):
        """Save samples in csv, json or pickle file formats.

        Clarification: csv saves only samples, json saves the whole object's dictionary except
        `outputs` key and pickle saves the whole object.

        Parameters
        ----------
        fname : str, required
            File name to be saved. The type is inferred from extension ('csv', 'json' or 'pkl').

        """
        import csv
        import json
        import pickle

        kind = os.path.splitext(fname)[1][1:]

        if kind == 'csv':
            with open(fname, 'w', newline='') as f:
                w = csv.writer(f)
                w.writerow(self.samples.keys())
                w.writerows(itertools.zip_longest(*self.samples.values(), fillvalue=''))
        elif kind == 'json':
            with open(fname, 'w') as f:

                data = OrderedDict()

                data['n_samples'] = self.n_samples
                data['discrepancies'] = self.discrepancies
                data['dim'] = self.dim

                # populations key exists in SMC-ABC sampler and contains the history of all
                # inferences with different number of simulations and thresholds
                populations = 'populations'
                if populations in self.__dict__:
                    # setting populations in the following form:
                    # data = {'populations': {'A': dict(), 'B': dict()}, ...}
                    # this helps to save all kind of populations
                    pop_num = string.ascii_letters.upper()[:len(self.__dict__[populations])]
                    data[populations] = OrderedDict()
                    for n, elem in enumerate(self.__dict__[populations]):
                        data[populations][pop_num[n]] = OrderedDict()
                        sample_object_to_dict(data[populations][pop_num[n]], elem)

                    # convert numpy types into python types in populations key
                    for key, val in data[populations].items():
                        numpy_to_python_type(val)

                # skip populations because it was processed previously
                sample_object_to_dict(data, self, skip='populations')

                # convert numpy types into python types
                numpy_to_python_type(data)

                js = json.dumps(data)
                f.write(js)
        elif kind == 'pkl':
            with open(fname, 'wb') as f:
                pickle.dump(self, f, pickle.HIGHEST_PROTOCOL)
        else:
            print("Wrong file type format. Please use 'csv', 'json' or 'pkl'.")

    def plot_marginals(self, selector=None, bins=20, axes=None, **kwargs):
        """Plot marginal distributions for parameters.

        Supports only univariate distributions.

        Parameters
        ----------
        selector : iterable of ints or strings, optional
            Indices or keys to use from samples. Default to all.
        bins : int, optional
            Number of bins in histograms.
        axes : one or an iterable of plt.Axes, optional

        Returns
        -------
        axes : np.array of plt.Axes

        """
        if self.is_multivariate:
            print("Plotting multivariate distributions is unsupported.")
        else:
            # print('else')
            return vis.plot_marginals(self.samples, selector, bins, axes, **kwargs)

    def plot_pairs(self, selector=None, bins=20, axes=None, **kwargs):
        """Plot pairwise relationships as a matrix with marginals on the diagonal.

        The y-axis of marginal histograms are scaled.
        Supports only univariate distributions.

        Parameters
        ----------
        selector : iterable of ints or strings, optional
            Indices or keys to use from samples. Default to all.
        bins : int, optional
            Number of bins in histograms.
        axes : one or an iterable of plt.Axes, optional

        Returns
        -------
        axes : np.array of plt.Axes

        """
        if self.is_multivariate:
            print("Plotting multivariate distributions is unsupported.")
        else:
            return vis.plot_pairs(self.samples, selector, bins, axes, **kwargs)


class SmcSample(Sample):
    """Container for results from SMC-ABC."""

    def __init__(self, method_name, outputs, parameter_names, populations, *args, **kwargs):
        """Initialize result.

        Parameters
        ----------
        method_name : str
        outputs : dict
        parameter_names : list
        populations : list[Sample]
            List of Sample objects
        args
        kwargs

        """
        super(SmcSample, self).__init__(
            method_name=method_name,
            outputs=outputs,
            parameter_names=parameter_names,
            *args,
            **kwargs)
        self.populations = populations

        if self.weights is None:
            raise ValueError("No weights provided for the sample")

    @property
    def n_populations(self):
        """Return the number of populations."""
        return len(self.populations)

    def summary(self, all=False):
        """Print a verbose summary of contained results.

        Parameters
        ----------
        all : bool, optional
            Whether to print the summary for all populations separately,
            or just the final population (default).

        """
        super(SmcSample, self).summary()

        if all:
            for i, pop in enumerate(self.populations):
                print('\nPopulation {}:'.format(i))
                pop.summary()

    def sample_means_summary(self, all=False):
        """Print a representation of sample means.

        Parameters
        ----------
        all : bool, optional
            Whether to print the means for all populations separately,
            or just the final population (default).

        """
        if all is False:
            super(SmcSample, self).sample_means_summary()
            return

        out = ''
        for i, pop in enumerate(self.populations):
            out += "Sample means for population {}: ".format(i)
            out += ', '.join(["{}: {:.3g}".format(k, v) for k, v in pop.sample_means.items()])
            out += '\n'
        print(out)

    def plot_marginals(self, selector=None, bins=20, axes=None, all=False, **kwargs):
        """Plot marginal distributions for parameters for all populations.

        Parameters
        ----------
        selector : iterable of ints or strings, optional
            Indices or keys to use from samples. Default to all.
        bins : int, optional
            Number of bins in histograms.
        axes : one or an iterable of plt.Axes, optional
        all : bool, optional
            Plot the marginals of all populations

        """
        if all is False:
            super(SmcSample, self).plot_marginals()
            return

        fontsize = kwargs.pop('fontsize', 13)
        for i, pop in enumerate(self.populations):
            pop.plot_marginals(selector=selector, bins=bins, axes=axes)
            plt.suptitle("Population {}".format(i), fontsize=fontsize)

    def plot_pairs(self, selector=None, bins=20, axes=None, all=False, **kwargs):
        """Plot pairwise relationships as a matrix with marginals on the diagonal.

        The y-axis of marginal histograms are scaled.

        Parameters
        ----------
        selector : iterable of ints or strings, optional
            Indices or keys to use from samples. Default to all.
        bins : int, optional
            Number of bins in histograms.
        axes : one or an iterable of plt.Axes, optional
        all : bool, optional
            Plot for all populations

        """
        if all is False:
            super(SmcSample, self).plot_marginals()
            return

        fontsize = kwargs.pop('fontsize', 13)
        for i, pop in enumerate(self.populations):
            pop.plot_pairs(selector=selector, bins=bins, axes=axes)
            plt.suptitle("Population {}".format(i), fontsize=fontsize)


class BolfiSample(Sample):
    """Container for results from BOLFI."""

    def __init__(self, method_name, chains, parameter_names, warmup, **kwargs):
        """Initialize result.

        Parameters
        ----------
        method_name : string
            Name of inference method.
        chains : np.array
            Chains from sampling, warmup included. Shape: (n_chains, n_samples, n_parameters).
        parameter_names : list : list of strings
            List of names in the outputs dict that refer to model parameters.
        warmup : int
            Number of warmup iterations in chains.

        """
        chains = chains.copy()
        shape = chains.shape
        n_chains = shape[0]
        warmed_up = chains[:, warmup:, :]
        concatenated = warmed_up.reshape((-1,) + shape[2:])
        outputs = dict(zip(parameter_names, concatenated.T))

        super(BolfiSample, self).__init__(
            method_name=method_name,
            outputs=outputs,
            parameter_names=parameter_names,
            chains=chains,
            n_chains=n_chains,
            warmup=warmup,
            **kwargs)

    def plot_traces(self, selector=None, axes=None, **kwargs):
        """Plot MCMC traces."""
        return vis.plot_traces(self, selector, axes, **kwargs)

<<<<<<< HEAD
class BslSample(Sample):
    """"Container for results from BSL"""
    def __init__(self,
                 method_name,
                 outputs,
                 parameter_names,
                 discrepancy_name=None,
                 weights=None,
                 acc_rate=None,
                 **kwargs):
        """Initialize result.

        Parameters
        ----------
        method_name : string
            Name of inference method.
        outputs : dict
            Dictionary with outputs from the nodes, e.g. samples.
        parameter_names : list
            Names of the parameter nodes
        discrepancy_name : string, optional
            Name of the discrepancy in outputs.
        weights : array_like
        **kwargs
            Other meta information for the result

        """
        super(BslSample, self).__init__(
            method_name=method_name, outputs=outputs, parameter_names=parameter_names, **kwargs)
        self.samples = OrderedDict()
        self.acc_rate = acc_rate
        for n in self.parameter_names:
            self.samples[n] = self.outputs[n]

    # def summary():
    #     super(BslSample, self).summary()
    #     print('acceptance rate', self.acc_rate)
    # def plot_marginals(self, selector=None, bins=20, axes=None, **kwargs):
    #     print('plotting marginals')
    #     return super(self).plot_marginals(selector=selector, bins=bins, axes=axes, kde=True, **kwargs)

    # TODO: JOINT PLOTS

    # TODO: MCMC TRACE PLOT
    # def plot_traces(self, selector=None, axes=None, **kwargs):
    #     """Plot MCMC traces."""
    #     r

=======

class RomcSample(Sample):
    """Container for results from ROMC."""

    def __init__(self, method_name,
                 outputs,
                 parameter_names,
                 discrepancy_name,
                 weights,
                 **kwargs):
        """Class constructor.

        Parameters
        ----------
        method_name: string
            Name of the inference method
        outputs: Dict
            Dict where key is the parameter name and value are the samples
        parameter_names: List[string]
            List of the parameter names
        discrepancy_name: string
            name of the output (=distance) node
        weights: np.ndarray
            the weights of the samples
        kwargs

        """
        super(RomcSample, self).__init__(
            method_name, outputs, parameter_names,
            discrepancy_name=discrepancy_name, weights=weights, kwargs=kwargs)

    def samples_cov(self):
        """Print the empirical covariance matrix.

        Returns
        -------
        np.ndarray (D,D)
            the covariance matrix

        """
        samples = self.samples_array
        weights = self.weights
        cov_mat = np.cov(samples, rowvar=False, aweights=weights)
        return cov_mat
>>>>>>> 5e684806
<|MERGE_RESOLUTION|>--- conflicted
+++ resolved
@@ -114,7 +114,6 @@
 
     def __getattr__(self, item):
         """Allow more convenient access to items under self.meta."""
-        print('item1', item)
         if item in self.meta.keys():
             return self.meta[item]
         else:
@@ -508,13 +507,14 @@
         """Plot MCMC traces."""
         return vis.plot_traces(self, selector, axes, **kwargs)
 
-<<<<<<< HEAD
+
 class BslSample(Sample):
     """"Container for results from BSL"""
     def __init__(self,
                  method_name,
                  outputs,
                  parameter_names,
+                 warmup=0,
                  discrepancy_name=None,
                  weights=None,
                  acc_rate=None,
@@ -540,6 +540,7 @@
             method_name=method_name, outputs=outputs, parameter_names=parameter_names, **kwargs)
         self.samples = OrderedDict()
         self.acc_rate = acc_rate
+        self.warmup = warmup
         for n in self.parameter_names:
             self.samples[n] = self.outputs[n]
 
@@ -553,11 +554,19 @@
     # TODO: JOINT PLOTS
 
     # TODO: MCMC TRACE PLOT
-    # def plot_traces(self, selector=None, axes=None, **kwargs):
-    #     """Plot MCMC traces."""
-    #     r
-
-=======
+    def plot_traces(self, selector=None, axes=None, **kwargs):
+        """Plot MCMC traces."""
+        # BSL only needs 1 chain... prep to use with traces (for BOLFI) code
+        self.n_chains = 1
+        N = self.n_samples
+        k = len(self.samples.keys())
+        # self.warmup = self.burn_in  # TODO? change burn_in to warmup everywhere?
+        self.chains = np.zeros((1, N, k))  # chains x samples x params
+        for ii, s in enumerate(self.samples):
+            self.chains[0, :, ii] = self.samples[s]
+        return vis.plot_traces(self, selector, axes, **kwargs)
+
+
 
 class RomcSample(Sample):
     """Container for results from ROMC."""
@@ -601,5 +610,4 @@
         samples = self.samples_array
         weights = self.weights
         cov_mat = np.cov(samples, rowvar=False, aweights=weights)
-        return cov_mat
->>>>>>> 5e684806
+        return cov_mat