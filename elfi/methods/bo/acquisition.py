--- conflicted
+++ resolved
@@ -7,12 +7,8 @@
 import scipy.stats as ss
 
 import elfi.methods.mcmc as mcmc
-<<<<<<< HEAD
 from elfi.methods.bo.utils import CostFunction, minimize
-=======
-from elfi.methods.bo.utils import minimize
 from elfi.methods.utils import resolve_sigmas
->>>>>>> 173cebb5
 
 logger = logging.getLogger(__name__)
 
