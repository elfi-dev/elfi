"""This module contains methods that assist with setting up synthetic likelihood calculation."""

import logging
import warnings

import matplotlib.pyplot as plt
import numpy as np
import scipy.stats as ss
from scipy import linalg
<<<<<<< HEAD
# from sklearn.exceptions import ConvergenceWarning
# from sklearn.utils._testing import ignore_warnings
=======
from sklearn.exceptions import ConvergenceWarning
>>>>>>> e0fbbca4

import elfi.visualization.visualization as vis
from elfi.methods.bsl.pdf_methods import gaussian_syn_likelihood
from elfi.methods.utils import batch_to_arr2d

logger = logging.getLogger(__name__)


def plot_features(model, theta, n_sim, feature_names, seed=None):
    """Plot simulated feature values at theta.

    Intent is to check distribution shape, particularly normality, for BSL inference.

    Parameters
    ----------
    model: elfi.Model
        Model which is explored.
    theta : dict or np.array
        Model parameters which are used to run the simulations.
    n_sim: int
        Number of simulations.
    feature_names : list or str
        Features which are plotted.
    seed : int, optional
        Seed for data generation.

    """
    params = theta if isinstance(theta, dict) else dict(zip(model.parameter_names, theta))
    feature_names = [feature_names] if isinstance(feature_names, str) else feature_names
    ssx = model.generate(n_sim, outputs=feature_names, with_values=params, seed=seed)

    ssx_dict = {}
    for output_name in feature_names:
        if ssx[output_name].ndim > 1 and ssx[output_name].shape[1] > 1:
            ns = ssx[output_name].shape[1]
            for i in range(ns):
                new_output_name = output_name + '_' + str(i+1)
                ssx_dict[new_output_name] = ssx[output_name][:, i]
        else:
            ssx_dict[output_name] = ssx[output_name]

    vis.plot_marginals(ssx_dict, ncols=int(np.ceil(np.sqrt(len(ssx_dict)))), bins=30)


def plot_covariance_matrix(model, theta, n_sim, feature_names, corr=False,
                           precision=False, colorbar=True, seed=None):
    """Plot correlation matrix of simulated features.

    Check sparsity of covariance (or correlation) matrix.
    Useful to determine if shrinkage estimation could be applied
    which can reduce the number of model simulations required.

    Parameters
    ----------
    model: elfi.Model
        Model which is explored.
    theta : dict or np.array
        Model parameters which are used to run the simulations.
    n_sim : int
        Number of simulations.
    feature_names : list or str
        Features which are plotted.
    corr : bool, optional
        True -> correlation, False -> covariance
    precision: bool, optional
        True -> precision matrix, False -> covariance/corr
    colorbar : bool, optional
        Whether to include colorbar in the plot.
    seed : int, optional
        Seed for data generation.

    """
    params = theta if isinstance(theta, dict) else dict(zip(model.parameter_names, theta))
    feature_names = [feature_names] if isinstance(feature_names, str) else feature_names
    ssx = model.generate(n_sim, outputs=feature_names, with_values=params, seed=seed)
    ssx_arr = batch_to_arr2d(ssx, feature_names)

    sample_cov = np.cov(ssx_arr, rowvar=False)
    if corr:
        sample_cov = np.corrcoef(sample_cov)  # correlation matrix
    if precision:
        sample_cov = np.linalg.inv(sample_cov)

    fig = plt.figure()
    ax = plt.subplot(111)

    cax = ax.matshow(sample_cov)
    if colorbar:
        fig.colorbar(cax)


def log_SL_stdev(model, theta, n_sim, feature_names, likelihood=None, M=20, seed=None):
    """Estimate the standard deviation of the log synthetic likelihood.

    Parameters
    ----------
    model: elfi.Model
        Model which is explored.
    theta : dict or np.array
        Model parameters which are used to run the simulations.
    n_sim : int or array_like
        Number of simulations used to calculate the synthetic likelihood estimates.
    feature_names : list or str
        Features used in synthetic likelihood estimation.
    likelihood : callable, optional
        Synthetic likelihood estimation method. Defaults to gaussian_syn_likelihood.
    M : int, optional
        Number of log-likelihoods to estimate standard deviation.
    seed : int, optional
        Seed for data generation.

    Returns
    -------
    np.array

    """
    params = theta if isinstance(theta, dict) else dict(zip(model.parameter_names, theta))
    feature_names = [feature_names] if isinstance(feature_names, str) else feature_names
    observed = np.column_stack([model[node].observed for node in feature_names])
    likelihood = likelihood or gaussian_syn_likelihood

    n_sim = np.atleast_1d(n_sim)
    max_sim = max(n_sim)
    ll = np.zeros((len(n_sim), M))

    child_seeds = np.random.SeedSequence(seed).generate_state(M)
    for i in range(M):
        seed_i = child_seeds[i]
        ssx = model.generate(max_sim, outputs=feature_names, with_values=params, seed=seed_i)
        ssx_arr = batch_to_arr2d(ssx, feature_names)
        for n_i, n in enumerate(n_sim):
            ll[n_i, i] = likelihood(ssx_arr[:n], observed)
    return np.std(ll, axis=1)


def estimate_whitening_matrix(model, n_sim, theta, feature_names, likelihood_type="standard",
                              seed=None):
    """Estimate the whitening matrix to be used in wBsl and wsemiBsl methods.

    Details are outlined in Priddle et al. 2021.

    References
    ----------
    Jacob W. Priddle, Scott A. Sisson, David T. Frazier, Ian Turner &
    Christopher Drovandi (2021)
    Efficient Bayesian Synthetic Likelihood with Whitening Transformations,
    Journal of Computational and Graphical Statistics,
    DOI: 10.1080/10618600.2021.1979012

    Parameters
    ----------
    model : elfi.ElfiModel
        The ELFI graph used by the algorithm
    n_sim: int
        Number of simulations.
    theta: dict or array-like
        Parameter values thought to be close to true value.
        The simulated features are found at this point.
    feature_names : str or list
        Features used in synthetic likelihood estimation.
    likelihood_type : str, optional
        Synthetic likelihood type, "standard" (default) or "semiparametric".
    seed : int, optional
        Seed for data generation.

    Returns
    -------
    W: np.array of shape (N, N)
        Whitening matrix used to decorrelate the simulated features.

    """
    if likelihood_type not in ["standard", "semiparametric"]:
        raise ValueError("Unsupported likelihood type \'{}\'.".format(likelihood_type))

    param_values = theta if isinstance(theta, dict) else dict(zip(model.parameter_names, theta))
    feature_names = [feature_names] if isinstance(feature_names, str) else feature_names

    ssx = model.generate(n_sim, outputs=feature_names, with_values=param_values, seed=seed)
    ssx = batch_to_arr2d(ssx, feature_names)
    ns, n = ssx.shape

    if likelihood_type == "semiparametric":
        sim_eta = np.zeros(ssx.shape)
        for j in range(ssx.shape[1]):
            ssx_j = ssx[:, j]
            sim_eta[:, j] = ss.norm.ppf(ss.rankdata(ssx_j)/(ssx.shape[0]+1))
        ssx = sim_eta

    mu = np.mean(ssx, axis=0)
    std = np.std(ssx, axis=0)
    mu_mat = np.tile(np.array([mu]), (ns, 1))
    std_mat = np.tile(np.array([std]), (ns, 1))
    ssx_std = (ssx - mu_mat) / std_mat

    cov_mat = np.cov(np.transpose(ssx_std))

    w, v = linalg.eig(cov_mat)
    diag_w = np.diag(np.power(w, -0.5)).real.round(8)

    W = np.dot(diag_w, v.T).real.round(8)

    return W


<<<<<<< HEAD
# @ignore_warnings(category=ConvergenceWarning)  # graphical lasso bad values
=======
>>>>>>> e0fbbca4
def select_penalty(model, n_sim, theta, feature_names, likelihood=None,
                   lmdas=None, M=20, sigma=1.5, shrinkage="glasso",
                   whitening=None, seed=None, verbose=False):
    """Select the penalty value to use within an MCMC BSL algorithm.

    Selects the penalty (lambda) value that gives the closest estimated
    loglik standard deviation closest to sigma for each specified
    batch_size.

    Parameters
    ----------
    model : elfi.ElfiModel
        The ELFI graph used by the algorithm
    n_sim : int or np.array
        The number of simulations. If array, selects penalty for each simulation count.
    theta : dict or np.array
        Parameter point where all loglikelihoods are calculated.
    feature_names : str or list
        Features used in synthetic likelihood estimation.
    likelihood : callable, optional
        Synthetic likelihood estimation method. Defaults to gaussian_syn_likelihood.
    lmdas : np.array, optional
        The penalties values to test over
    M : int, optional
        The number of repeats at the same lambda and n_sim values
        to estimate the stdev of the log-likelihood
    sigma : float
        A given standard deviation value (should be between 1 and 2)
        where the lambda value with the closest estimated loglik stdev
        to sigma is returned.
    shrinkage : str, optional
        The shrinkage method to be used with the penalty param.
    whitening : np.array of shape (m x m) - m = num of summary statistics
        The whitening matrix that can be used to estimate the sample
        covariance matrix in 'BSL' or 'semiBsl' methods. Whitening
        transformation helps decorrelate the summary statistics allowing
        for heaving shrinkage to be applied (hence smaller simulation count).
    seed : int, optional
        Seed for the data generation from the ElfiModel
    verbose : bool, optional
        Option to display additional information on stdevs

    Returns
    -------
        The closest lambdas and standard deviation values (for each batch_size passed in)

    """
    param_values = theta if isinstance(theta, dict) else dict(zip(model.parameter_names, theta))
    feature_names = [feature_names] if isinstance(feature_names, str) else feature_names
    ssy = np.column_stack([model[node].observed for node in feature_names])

    likelihood = likelihood or gaussian_syn_likelihood

    if lmdas is None:
        if shrinkage == "glasso":
            lmdas = list(np.exp(np.arange(-5.5, -1.5, 0.2)))
        if shrinkage == "warton":
            lmdas = list((np.arange(0.2, 0.8, 0.02)))

    n_lambda = len(lmdas)
    batch_size = np.array([n_sim]).flatten()
    ns = len(batch_size)

    child_seeds = np.random.SeedSequence(seed).generate_state(M)

    logliks = np.zeros((M, ns, n_lambda))

    with warnings.catch_warnings():
        # ignore graphical lasso bad values
        warnings.simplefilter('ignore', category=ConvergenceWarning)

        for m_iteration in range(M):  # for M logliks at same penalty and batch_size
            ssx = model.generate(max(batch_size),
                                 outputs=feature_names,
                                 with_values=param_values,
                                 seed=child_seeds[m_iteration])
            ssx_arr = batch_to_arr2d(ssx, feature_names)
            for n_iteration in range(ns):
                ssx_n = ssx_arr[:batch_size[n_iteration]]
                for lmda_iteration in range(n_lambda):
                    try:
                        loglik = likelihood(ssx_n,
                                            ssy,
                                            shrinkage=shrinkage,
                                            penalty=lmdas[lmda_iteration],
                                            whitening=whitening)
                    except FloatingPointError as err:
                        logger.warning('Floating point error: {}'.format(err))
                        loglik = np.NINF
                    logliks[m_iteration, n_iteration, lmda_iteration] = loglik

    # choose the lambda with the empirical s.d. of the log SL estimates
    # closest to sigma
    closest_lmdas = np.zeros(ns)
    closest_std_devs = np.zeros(ns)
    for i in range(ns):
        std_devs = np.array([np.std(logliks[:, i, j]) for j in range(n_lambda)])
        closest_arg = np.argmin(np.abs(std_devs - sigma))
        closest_lmdas[i] = lmdas[closest_arg]
        closest_std_devs[i] = std_devs[closest_arg]
    if verbose:
        print('logliks: ', logliks)
        print('std_devs: ', std_devs)
    return closest_lmdas, closest_std_devs<|MERGE_RESOLUTION|>--- conflicted
+++ resolved
@@ -7,12 +7,7 @@
 import numpy as np
 import scipy.stats as ss
 from scipy import linalg
-<<<<<<< HEAD
-# from sklearn.exceptions import ConvergenceWarning
-# from sklearn.utils._testing import ignore_warnings
-=======
 from sklearn.exceptions import ConvergenceWarning
->>>>>>> e0fbbca4
 
 import elfi.visualization.visualization as vis
 from elfi.methods.bsl.pdf_methods import gaussian_syn_likelihood
@@ -217,10 +212,6 @@
     return W
 
 
-<<<<<<< HEAD
-# @ignore_warnings(category=ConvergenceWarning)  # graphical lasso bad values
-=======
->>>>>>> e0fbbca4
 def select_penalty(model, n_sim, theta, feature_names, likelihood=None,
                    lmdas=None, M=20, sigma=1.5, shrinkage="glasso",
                    whitening=None, seed=None, verbose=False):
