--- conflicted
+++ resolved
@@ -9,14 +9,11 @@
 import scipy.stats as ss
 
 from elfi.methods.bo.utils import minimize
-<<<<<<< HEAD
 import elfi.methods.bsl.pdf_methods as pdf
 # from elfi.examples import ma2 as ema2
-=======
 from elfi.methods.utils import NDimBoundingBox
 from elfi.model.extensions import ModelPrior
 from elfi.visualization.visualization import ProgressBar
->>>>>>> 5e684806
 
 logger = logging.getLogger(__name__)
 
@@ -264,7 +261,6 @@
                 raise NotImplementedError("Currently unsupported for dim > 2")
 
 
-<<<<<<< HEAD
 class BslPosterior:
     r"""Container for the approximate posterior in the BSL framework
     """
@@ -358,7 +354,7 @@
     #     pass
 
 
-=======
+
 class RomcPosterior:
     r"""
     Approximation of the posterior distribution as defined by the ROMC method.
@@ -860,5 +856,4 @@
             plt.colorbar()
             if savefig:
                 plt.savefig(savefig, bbox_inches='tight')
-            plt.show(block=False)
->>>>>>> 5e684806
+            plt.show(block=False)