"""The module contains implementations of approximate posteriors."""

import logging

import matplotlib.pyplot as plt
import numpy as np
import scipy.stats as ss

from elfi.methods.bo.utils import minimize

logger = logging.getLogger(__name__)


# TODO: separate the likelihood to its own class
class BolfiPosterior:
    r"""Container for the approximate posterior in the BOLFI framework.

    Here the likelihood is defined as

    L \propto F((h - \mu) / \sigma)

    where F is the cdf of N(0,1), h is a threshold, and \mu and \sigma are the mean and (noisy)
    standard deviation of the Gaussian process.

    Note that when using a log discrepancy, h should become log(h).

    ALTERNATIVELY

    the likelihood can be defined as the MAP estimate of
    exp( - (d(/theta) - temperingmean) / temperingstd),
    motivated by the work on power likelihoods in Bissiri et al, 2016, i.e.:

    L(\theta) \propto= (temperingmean/temperingstd-\mu(\theta)/temperingstd
                        - np.square(\sigma(\theta))/np.square(temperingstd))


    References
    ----------
    Gutmann M U, Corander J (2016). Bayesian Optimization for Likelihood-Free Inference
    of Simulator-Based Statistical Models. JMLR 17(125):1−47, 2016.
    http://jmlr.org/papers/v17/15-017.html

    Bissiri, Pier Giovanni, C. C. Holmes, and Stephen G. Walker.
    "A general framework for updating belief distributions."
    Journal of the Royal Statistical Society: Series B (Statistical Methodology)
    78.5 (2016): 1103-1130.

    """

    def __init__(self, model, threshold=None, prior=None, likelihood="KDE", n_inits=10,
                 max_opt_iters=1000, seed=0, temperingmean=None, temperingstd=None):
        """Initialize a BOLFI posterior.

        Parameters
        ----------
        model : elfi.bo.gpy_regression.GPyRegression
            Instance of the surrogate model
        threshold : float, optional
            The threshold value used in the calculation of the posterior, see the BOLFI paper
            for details. By default, the minimum value of discrepancy estimate mean is used.
        prior : ScipyLikeDistribution, optional
            By default uniform distribution within model bounds.
        likelihood: string, optional
            Whether to use a KDE likelihood or an exponential likelihood. Defaults to KDE.
        n_inits : int, optional
            Number of initialization points in internal optimization.
        max_opt_iters : int, optional
            Maximum number of iterations performed in internal optimization.
        seed : int, optional
        temperingmean: float, optional
            The value used to zero the discrepancies before applying the exponential likelihood.
            Defaults to the mean of the discrepancies.
        temperingstd: float, optional
            The value used to transform the scale of d before the exponential transform.
            Defaults to the std of the discrepancies divided by ten.
            (HEURISTIC, can definitely be improved)

        """
        super(BolfiPosterior, self).__init__()
        self.threshold = threshold
        self.model = model
        self.random_state = np.random.RandomState(seed)
        self.n_inits = n_inits
        self.max_opt_iters = max_opt_iters
        self.temperingmean = temperingmean
        self.temperingstd = temperingstd

        self.prior = prior
        self.dim = self.model.input_dim
        self.likelihood = likelihood

        if self.likelihood == "KDE":
            if self.threshold is None:
                # TODO: the evidence could be used for a good guess for starting locations
<<<<<<< HEAD
                minloc, minval = minimize(
=======
                minval = minimize(
>>>>>>> af834fb0
                    self.model.predict_mean,
                    self.model.bounds,
                    self.model.predictive_gradient_mean,
                    self.prior,
                    self.n_inits,
                    self.max_opt_iters,
                    random_state=self.random_state)
                self.threshold = minval
                logger.info("Using optimized minimum value (%.4f) of the GP discrepancy mean "
                            "function as a threshold" % (self.threshold))
        else:
            if self.temperingmean is None:
                self.temperingmean = np.mean(self.model.Y)
            if self.temperingstd is None:
                self.temperingstd = 0.1*np.std(self.model.Y)

    def rvs(self, size=None, random_state=None):
        """Sample the posterior.

        Currently unimplemented. Please use a sampler to sample from the posterior.
        """
        raise NotImplementedError('Currently not implemented. Please use a sampler to '
                                  'sample from the posterior.')

    def logpdf(self, x):
        """Return the unnormalized log-posterior pdf at x.

        Parameters
        ----------
        x : np.array

        Returns
        -------
        float

        """
        return self._unnormalized_loglikelihood(x) + self.prior.logpdf(x)

    def pdf(self, x):
        """Return the unnormalized posterior pdf at x.

        Parameters
        ----------
        x : np.array

        Returns
        -------
        float

        """
        return np.exp(self.logpdf(x))

    def gradient_logpdf(self, x):
        """Return the gradient of the unnormalized log-posterior pdf at x.

        Parameters
        ----------
        x : np.array

        Returns
        -------
        np.array

        """
        grads = self._gradient_unnormalized_loglikelihood(x) + \
            self.prior.gradient_logpdf(x)

        # nan grads are result from -inf logpdf
        # return np.where(np.isnan(grads), 0, grads)[0]
        return grads

    def _unnormalized_loglikelihood(self, x):
        x = np.asanyarray(x)
        ndim = x.ndim
        x = x.reshape((-1, self.dim))

        logpdf = -np.ones(len(x)) * np.inf

        logi = self._within_bounds(x)
        x = x[logi, :]
        if len(x) == 0:
            if ndim == 0 or (ndim == 1 and self.dim > 1):
                logpdf = logpdf[0]
            return logpdf

        mean, var = self.model.predict(x)

        if self.likelihood == "KDE":
            logpdf[logi] = ss.norm.logcdf(self.threshold, mean, np.sqrt(var)).squeeze()

        else:
            logpdf[logi] = (self.temperingmean/self.temperingstd - mean/self.temperingstd
                            - var/np.square(self.temperingstd)).squeeze()

        if ndim == 0 or (ndim == 1 and self.dim > 1):
            logpdf = logpdf[0]

        return logpdf

    def _gradient_unnormalized_loglikelihood(self, x):
        x = np.asanyarray(x)
        ndim = x.ndim
        x = x.reshape((-1, self.dim))

        grad = np.zeros_like(x)

        logi = self._within_bounds(x)
        x = x[logi, :]
        if len(x) == 0:
            if ndim == 0 or (ndim == 1 and self.dim > 1):
                grad = grad[0]
            return grad

        mean, var = self.model.predict(x)
        std = np.sqrt(var)

        grad_mean, grad_var = self.model.predictive_gradients(x)

        if self.likelihood == "KDE":
            factor = -grad_mean * std - (self.threshold - mean) * 0.5 * grad_var / std
            factor = factor / var
            term = (self.threshold - mean) / std
            pdf = ss.norm.pdf(term)
            cdf = ss.norm.cdf(term)
            grad[logi, :] = factor * pdf / cdf
        else:
            grad[logi, :] = (- grad_mean/self.temperingstd
                             - grad_var/np.square(self.temperingstd)).squeeze()

        if ndim == 0 or (ndim == 1 and self.dim > 1):
            grad = grad[0]

        return grad

    # TODO: check if these are used
    def _unnormalized_likelihood(self, x):
        return np.exp(self._unnormalized_loglikelihood(x))

    def _neg_unnormalized_loglikelihood(self, x):
        return -1 * self._unnormalized_loglikelihood(x)

    def _gradient_neg_unnormalized_loglikelihood(self, x):
        return -1 * self._gradient_unnormalized_loglikelihood(x)

    def _neg_unnormalized_logposterior(self, x):
        return -1 * self.logpdf(x)

    def _gradient_neg_unnormalized_logposterior(self, x):
        return -1 * self.gradient_logpdf(x)

    def _within_bounds(self, x):
        x = x.reshape((-1, self.dim))
        logical = np.ones(len(x), dtype=bool)
        for i in range(self.dim):
            logical *= (x[:, i] >= self.model.bounds[i][0])
            logical *= (x[:, i] <= self.model.bounds[i][1])
        return logical

    def plot(self, logpdf=False):
        """Plot the posterior pdf.

        Currently only supports 1 and 2 dimensional cases.

        Parameters
        ----------
        logpdf : bool
            Whether to plot logpdf instead of pdf.

        """
        if logpdf:
            fun = self.logpdf
        else:
            fun = self.pdf

        with np.warnings.catch_warnings():
            np.warnings.filterwarnings('ignore')

            if len(self.model.bounds) == 1:
                mn = self.model.bounds[0][0]
                mx = self.model.bounds[0][1]
                dx = (mx - mn) / 200.0
                x = np.arange(mn, mx, dx)
                pd = np.zeros(len(x))
                for i in range(len(x)):
                    pd[i] = fun([x[i]])
                plt.figure()
                plt.plot(x, pd)
                plt.xlim(mn, mx)
                plt.ylim(min(pd) * 1.05, max(pd) * 1.05)
                plt.show()

            elif len(self.model.bounds) == 2:
                x, y = np.meshgrid(
                    np.linspace(*self.model.bounds[0]), np.linspace(*self.model.bounds[1]))
                z = (np.vectorize(lambda a, b: fun(np.array([a, b]))))(x, y)
                plt.contour(x, y, z)
                plt.show()

            else:
                raise NotImplementedError("Currently unsupported for dim > 2")<|MERGE_RESOLUTION|>--- conflicted
+++ resolved
@@ -92,11 +92,7 @@
         if self.likelihood == "KDE":
             if self.threshold is None:
                 # TODO: the evidence could be used for a good guess for starting locations
-<<<<<<< HEAD
-                minloc, minval = minimize(
-=======
                 minval = minimize(
->>>>>>> af834fb0
                     self.model.predict_mean,
                     self.model.bounds,
                     self.model.predictive_gradient_mean,
