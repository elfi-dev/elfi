# -*- coding: utf-8 -*-
import numpy as np
import scipy.stats as ss
import numpy.random as npr
from functools import partial

from . import core
from . import utils


# TODO: combine with `simulator_wrapper` and perhaps with `summary_wrapper`?
<<<<<<< HEAD
def random_transform(input_dict, operation):
    random_state = npr.RandomState(0)
    random_state.set_state(input_dict['random_state'])
=======
def random_wrapper(operation, input_dict):
    """Provides operation a RandomState object for generating random quantities.

    Parameters
    ----------
    operation: callable(*parent_data, batch_size, random_state)
        parent_data : numpy array
        batch_size : number of simulations to perform
        random_state : RandomState object
    input_dict: dict
        ELFI input_dict for transformations

    Notes
    -----
    It is crucial to use the provided RandomState object for generating the random
    quantities when running the simulator. This ensures that results are reproducible and
    inference will be valid.

    If the simulator is implemented in another language, one should extract the state
    of the random_state and use it in generating the random numbers.

    """
    prng = npr.RandomState(0)
    prng.set_state(input_dict['random_state'])
>>>>>>> 5afa29bb
    batch_size = input_dict["n"]
    data = operation(*input_dict['data'], batch_size=batch_size, random_state=random_state)
    return core.to_output_dict(input_dict, data=data, random_state=random_state.get_state())


class Distribution:
    """Abstract class for an ELFI compatible random distribution.

    Note that the class signature is a subset of that of `scipy.rv_continuous`
    """

    def __init__(self, name=None):
        """

        Parameters
        ----------
        name : name of the distribution
        """
        self.name = name or self.__class__.__name__

    def rvs(self, *params, size=(1,), random_state):
        """Random variates

        Parameters
        ----------
        param1, param2, ... : array_like
            Parameter(s) of the distribution
        size : int or tuple of ints, optional
        random_state : RandomState

        Returns
        -------
        rvs : ndarray
            Random variates of given size.
        """
        raise NotImplementedError

    def pdf(self, x, *params, **kwargs):
        """Probability density function at x

        Parameters
        ----------
        x : array_like
           points where to evaluate the pdf
        param1, param2, ... : array_like
           parameters of the model

        Returns
        -------
        pdf : ndarray
           Probability density function evaluated at x
        """
        raise NotImplementedError

    def logpdf(self, x, *params, **kwargs):
        """Log of the probability density function at x.

        Parameters
        ----------
        x : array_like
            points where to evaluate the pdf
        param1, param2, ... : array_like
            parameters of the model
        kwargs

        Returns
        -------
        pdf : ndarray
           Log of the probability density function evaluated at x
        """
        raise NotImplementedError


# TODO: this might be needed for rv_discrete instances in the future?
class ScipyDistribution(Distribution):

    # Convert some common names to scipy equivalents
    ALIASES = {'normal': 'norm',
               'exponential': 'expon',
               'unif': 'uniform',
               'bin': 'binom',
               'binomial': 'binom'}

    def __init__(self, distribution):
        if isinstance(distribution, str):
            distribution = self.__class__.from_str(distribution)
        elif not isinstance(distribution, (ss.rv_continuous, ss.rv_discrete)):
            raise ValueError("Unknown distribution type {}".format(distribution))

        self.ss_distribution = distribution

        name = distribution.name
        super(ScipyDistribution, self).__init__(name=name)

    def rvs(self, *params, size=1, random_state=None):
        return self.ss_distribution.rvs(*params, size=size, random_state=random_state)

    def pdf(self, x, *params, **kwargs):
        """Probability density function at x of the given RV.
        """
        if self.is_discrete:
            return self.ss_distribution.pmf(x, *params, **kwargs)
        else:
            return self.ss_distribution.pdf(x, *params, **kwargs)

    def logpdf(self, x, *params, **kwargs):
        """Log probability density function at x of the given RV.
        """
        if self.is_discrete:
            return self.ss_distribution.logpmf(x, *params, **kwargs)
        else:
            return self.ss_distribution.logpdf(x, *params, **kwargs)

    def cdf(self, x, *params, **kwargs):
        """Cumulative scipy_distribution function of the given RV.
        """
        return self.ss_distribution.cdf(x, *params, **kwargs)

    @property
    def is_discrete(self):
        return isinstance(self.ss_distribution, ss.rv_discrete)

    @classmethod
    def from_str(cls, name):
        name = name.lower()
        name = cls.ALIASES.get(name, name)
        return getattr(ss, name)


def rvs_operation(*params, batch_size=1, random_state, distribution, size=(1,)):
    size = (batch_size,) + size
    return distribution.rvs(*params, size=size, random_state=random_state)


class RandomVariable(core.RandomStateMixin, core.Operation):
    """

    Parameters
    ----------
    distribution : string or Distribution
        string is interpreted as an equivalent scipy distribution
    size : tuple or int
        Size of the RV output

    Examples
    --------
    RandomVariable('tau', scipy.stats.norm, 5, size=(2,3))
    """

    operation_transform = random_transform

    def _prepare_operation(self, distribution, size=(1,), **kwargs):
        if isinstance(distribution, str):
            distribution = ScipyDistribution.from_str(distribution)
        if not hasattr(distribution, 'rvs'):
            raise ValueError("Distribution {} must implement rvs method".format(distribution))

        if not isinstance(size, tuple):
            size = (size,)

        self.distribution = distribution
        return partial(rvs_operation, distribution=distribution, size=size)

    def __str__(self):
        d = self.distribution
        if hasattr(d, 'name'):
            name = d.name
        elif isinstance(d, type):
            name = self.distribution.__name__
        else:
            name = self.distribution.__class__.__name__

        return super(RandomVariable, self).__str__()[0:-1] + \
               ", '{}')".format(name)


class Prior(RandomVariable):
    def __init__(self, name, distribution="uniform", *args, **kwargs):
        super(Prior, self).__init__(name, distribution, *args, **kwargs)


class Model(core.ObservedMixin, RandomVariable):
    def __init__(self, *args, observed=None, size=None, **kwargs):
        if observed is None:
            raise ValueError('Observed cannot be None')
        if size is None:
            size = observed.shape
        super(Model, self).__init__(*args, observed=observed, size=size, **kwargs)


class SMCProposal():
    """Distribution that samples near previous values of parameters by sampling
    Gaussian distributions centered at previous values.

    Used in SMC ABC as priors for subsequent particle populations.
    """

    def __init__(self, samples=None, weights=None):
        """

        Parameters
        ----------
        samples : 2-D array-like, optional
            Observations in rows
        weights : 1-D array-like or float, optional
        """

        self._samples = None
        self.weights = None
        self.set_population(samples, weights)

    def set_population(self, samples, weights):
        self._samples = utils.atleast_2d(samples)
        self.weights = weights

    def resample(self, size=1, random_state=None):
        if isinstance(size, tuple):
            if len(size) > 1:
                raise ValueError('Size cannot be multidimensional')
            size = size[0]

        if random_state is None:
            random_state = np.random

        inds = random_state.choice(len(self._samples), size=size, p=self.p_weights)
        return self._samples[inds]

    def rvs(self, size=1, random_state=None):
        """Random value source

        Parameters
        ----------
        size : int or tuple
        random_state : np.random.RandomState

        Returns
        -------
        np.ndarray

        """

        samples = self.resample(size=size, random_state=random_state).astype(core.DEFAULT_DATATYPE)
        samples += ss.multivariate_normal.rvs(cov=self._cov, random_state=random_state)
        return samples

    def pdf(self, x):
        x = utils.atleast_2d(x)
        vals = np.zeros(len(x))
        d = ss.multivariate_normal(mean=[0]*self._samples.shape[1], cov=self._cov)
        for i in range(len(x)):
            xi = x[i,:] - self._samples
            vals[i] = np.sum(self.p_weights * d.pdf(xi))
        return vals

    @property
    def _cov(self):
        return 2*np.cov(self._samples, rowvar=False)

    @property
    def samples(self):
        return self._samples

    @property
    def p_weights(self):
        p = self.weights / np.sum(self.weights)
        if p.ndim == 0:
            l = len(self._samples)
            p = np.ones(l) / l
        return p<|MERGE_RESOLUTION|>--- conflicted
+++ resolved
@@ -8,13 +8,8 @@
 from . import utils
 
 
-# TODO: combine with `simulator_wrapper` and perhaps with `summary_wrapper`?
-<<<<<<< HEAD
+# TODO: combine with `simulator_transform` and perhaps with `summary_transform`?
 def random_transform(input_dict, operation):
-    random_state = npr.RandomState(0)
-    random_state.set_state(input_dict['random_state'])
-=======
-def random_wrapper(operation, input_dict):
     """Provides operation a RandomState object for generating random quantities.
 
     Parameters
@@ -36,9 +31,8 @@
     of the random_state and use it in generating the random numbers.
 
     """
-    prng = npr.RandomState(0)
-    prng.set_state(input_dict['random_state'])
->>>>>>> 5afa29bb
+    random_state = npr.RandomState(0)
+    random_state.set_state(input_dict['random_state'])
     batch_size = input_dict["n"]
     data = operation(*input_dict['data'], batch_size=batch_size, random_state=random_state)
     return core.to_output_dict(input_dict, data=data, random_state=random_state.get_state())
