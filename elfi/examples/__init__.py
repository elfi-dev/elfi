--- conflicted
+++ resolved
@@ -2,8 +2,5 @@
 
 from elfi.examples import ma2
 from elfi.examples import bdm
-<<<<<<< HEAD
 from elfi.examples import gauss
-=======
-from elfi.examples import ricker
->>>>>>> 5c5c7830
+from elfi.examples import ricker