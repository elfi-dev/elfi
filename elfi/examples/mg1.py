"""Example implementation of the M/G/1 Queue model.

References
----------
An et al (2020) Robust Bayesian synthetic likelihood via a semi-parametric approach.
Stat Comput, 30: 543-557. https://doi.org/10.1007/s11222-019-09904-x

Blum and Francois (2010) Non-linear regression models for Approximate Bayesian
Computation. Stat Comput, 20: 63-73. https://doi.org/10.1007/s11222-009-9116-0

"""

import logging
from functools import partial

import numpy as np

import elfi


def MG1(t1, t2, t3, n_obs=50, batch_size=1, random_state=None):
    """Generate a sequence of samples from the M/G/1 model.

    Parameters
    ----------
    t1 : float, array_like
        minimum service time length
    t2 : float, array_like
        maximum service time length
    t3 : float, array_like
        Time between arrivals Exp(t3) distributed
    n_obs : int, optional
    batch_size : int, optional
    random_state : RandomState, optional

    """
    random_state = random_state or np.random

    # arrival time of customer j after customer j - 1
    W = random_state.exponential(1/t3, size=(n_obs, batch_size))    # beta = 1/lmda
    # service times
    U = random_state.uniform(t1, t2, size=(n_obs, batch_size))

    y = np.zeros((n_obs, batch_size))
    sum_w = np.zeros(batch_size)
    sum_x = np.zeros(batch_size)

    for i in range(n_obs):
        sum_w += W[i]    # i-th arrival time = previous arrival + i-th interarrival time
        y[i] = U[i] + np.maximum(0, sum_w - sum_x)
        sum_x += y[i]    # i-th departure time = previous departure + i-th interdeparture time

    return np.transpose(y)


<<<<<<< HEAD
def get_model(n_obs=50, true_params=None, seed_obs=None):
=======
def log_identity(x):
    """Return log observations as summary."""
    return np.log(x)


def identity(x):
    """Return observations as summary."""
    return x


def quantiles(x, q):
    """Return selected quantiles as summary."""
    qs = np.quantile(x, q, axis=1)
    return np.transpose(qs)


def get_model(n_obs=50, true_params=None, seed_obs=None, n_quantiles=10):
>>>>>>> 68d4c4ad
    """Return a complete M/G/1 model in inference task.

    Parameters
    ----------
    n_obs : int, optional
        observation length of the MA2 process
    true_params : list, optional
        parameters with which the observed data is generated
    seed_obs : int, optional
        seed for the observed data generation
    n_quantiles : int, optional
        number of equidistant quantiles to be used as summary statistics

    Returns
    -------
    m : elfi.ElfiModel

    """
    logger = logging.getLogger()
    if true_params is None:
        true_params = [1., 5., 0.2]

    y = MG1(*true_params, n_obs=n_obs, random_state=np.random.RandomState(seed_obs))
    sim_fn = partial(MG1, n_obs=n_obs)

    # TODO: CHECK CONSTRAINT LOGIC
    # constraint_t1, constraint_t2 = theta_constraints(y)

    m = elfi.ElfiModel()
    elfi.Prior('uniform', 0, 10, model=m, name='t1')
    elfi.Prior('uniform', m['t1'], 10, model=m, name='t2')  # t2-t1 ~ U(0,10)
    elfi.Prior('uniform', 0, 0.5, model=m, name='t3')

    elfi.Simulator(sim_fn, m['t1'], m['t2'], m['t3'], observed=y, name='MG1')

<<<<<<< HEAD
    elfi.Summary(np.log, m['MG1'], name='log_obs')
=======
    # log interdeparture times (An et al, 2020)
    elfi.Summary(log_identity, m['MG1'], name='log_identity')
>>>>>>> 68d4c4ad

    # equidistant quantiles (Blum and Francois, 2010)
    q = np.linspace(0, 1, n_quantiles)
    elfi.Summary(partial(quantiles, q=q), m['MG1'], name='quantiles')

    # NOTE: M/G/1 written for BSL, distance node included but not well tested
<<<<<<< HEAD
    elfi.Distance('euclidean', m['log_obs'], name='d')
=======
    elfi.Distance('euclidean', m['quantiles'], w=(1/100)**q, name='d')

    elfi.SyntheticLikelihood("bsl", m['log_identity'], name="SL")
>>>>>>> 68d4c4ad

    logger.info("Generated observations with true parameters "
                "t1: %.1f, t2: %.1f, t3: %.1f, ", *true_params)

    return m<|MERGE_RESOLUTION|>--- conflicted
+++ resolved
@@ -53,9 +53,6 @@
     return np.transpose(y)
 
 
-<<<<<<< HEAD
-def get_model(n_obs=50, true_params=None, seed_obs=None):
-=======
 def log_identity(x):
     """Return log observations as summary."""
     return np.log(x)
@@ -73,7 +70,6 @@
 
 
 def get_model(n_obs=50, true_params=None, seed_obs=None, n_quantiles=10):
->>>>>>> 68d4c4ad
     """Return a complete M/G/1 model in inference task.
 
     Parameters
@@ -109,25 +105,17 @@
 
     elfi.Simulator(sim_fn, m['t1'], m['t2'], m['t3'], observed=y, name='MG1')
 
-<<<<<<< HEAD
-    elfi.Summary(np.log, m['MG1'], name='log_obs')
-=======
     # log interdeparture times (An et al, 2020)
     elfi.Summary(log_identity, m['MG1'], name='log_identity')
->>>>>>> 68d4c4ad
 
     # equidistant quantiles (Blum and Francois, 2010)
     q = np.linspace(0, 1, n_quantiles)
     elfi.Summary(partial(quantiles, q=q), m['MG1'], name='quantiles')
 
     # NOTE: M/G/1 written for BSL, distance node included but not well tested
-<<<<<<< HEAD
-    elfi.Distance('euclidean', m['log_obs'], name='d')
-=======
     elfi.Distance('euclidean', m['quantiles'], w=(1/100)**q, name='d')
 
     elfi.SyntheticLikelihood("bsl", m['log_identity'], name="SL")
->>>>>>> 68d4c4ad
 
     logger.info("Generated observations with true parameters "
                 "t1: %.1f, t2: %.1f, t3: %.1f, ", *true_params)
