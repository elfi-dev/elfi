--- conflicted
+++ resolved
@@ -1,18 +1,9 @@
 import os
-
-<<<<<<< HEAD
-import numpy as np
 
 from test_core_persistence import TestPersistence
 
-
-from elfi.storage import UnQLiteStore, UnQLiteDatabase
-from elfi.storage import _serialize, _deserialize
-=======
-import elfi
-from elfi.storage import UnQLiteStore, UnQLiteDatabase
+from elfi.storage import UnQLiteDatabase
 from elfi.storage import DictListStore
->>>>>>> 49f38d25
 
 
 def database_read_write_test(db):
@@ -70,16 +61,8 @@
         os.remove(fn)
 
 
-<<<<<<< HEAD
-class Test_unqlite_persistence(TestPersistence):
-=======
-class Test_storage_persistence(Test_persistence):
+class TestStoragePersistence(TestPersistence):
 
     def test_dictlist_cache(self):
         local_store = DictListStore()
-        self.run_local_object_cache_test(local_store)
->>>>>>> 49f38d25
-
-    def test_unqlite_cache(self):
-        local_store = UnQLiteStore()
         self.run_local_object_cache_test(local_store)