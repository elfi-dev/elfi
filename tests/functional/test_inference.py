from collections import OrderedDict

import numpy as np
import scipy.stats as ss
import scipy.integrate as integrate
import pytest

import elfi
from elfi.examples import ma2
from elfi.methods.bo.utils import minimize, stochastic_optimization
from elfi.model.elfi_model import NodeReference

"""
This file tests inference methods point estimates with an informative data from the
MA2 process.
"""


def setup_ma2_with_informative_data():
    true_params = OrderedDict([('t1', .6), ('t2', .2)])
    n_obs = 100

    # In our implementation, seed 4 gives informative (enough) synthetic observed
    # data of length 100 for quite accurate inference of the true parameters using
    # posterior mean as the point estimate
    m = ma2.get_model(n_obs=n_obs, true_params=true_params.values(), seed_obs=4)
    return m, true_params


def check_inference_with_informative_data(outputs, N, true_params, error_bound=0.05):
    t1 = outputs['t1']
    t2 = outputs['t2']

    if N > 1:
        assert len(t1) == N

    assert np.abs(np.mean(t1) - true_params['t1']) < error_bound, \
        "\n\nNot |{} - {}| < {}\n".format(np.mean(t1), true_params['t1'], error_bound)
    assert np.abs(np.mean(t2) - true_params['t2']) < error_bound, \
        "\n\nNot |{} - {}| < {}\n".format(np.mean(t2), true_params['t2'], error_bound)


@pytest.mark.usefixtures('with_all_clients')
def test_rejection_with_quantile():
    m, true_params = setup_ma2_with_informative_data()

    quantile = 0.01
    N = 1000
    batch_size = 20000
    rej = elfi.Rejection(m['d'], batch_size=batch_size)
    res = rej.sample(N, quantile=quantile)

    check_inference_with_informative_data(res.samples, N, true_params)

    # Check that there are no repeating values indicating a seeding problem
    assert len(np.unique(res.discrepancies)) == N

    assert res.accept_rate == quantile
    assert res.n_sim == int(N / quantile)


@pytest.mark.usefixtures('with_all_clients')
def test_rejection_with_threshold():
    m, true_params = setup_ma2_with_informative_data()

    t = .1
    N = 1000
    rej = elfi.Rejection(m['d'], batch_size=20000)
    res = rej.sample(N, threshold=t)

    check_inference_with_informative_data(res.samples, N, true_params)

    assert res.threshold <= t
    # Test that we got unique samples (no repeating of batches).
    assert len(np.unique(res.discrepancies)) == N


@pytest.mark.usefixtures('with_all_clients')
def test_smc():
    m, true_params = setup_ma2_with_informative_data()

    thresholds = [.5, .25, .1]
    N = 1000
    smc = elfi.SMC(m['d'], batch_size=20000)
    res = smc.sample(N, thresholds=thresholds)

    check_inference_with_informative_data(res.samples, N, true_params)

    # We should be able to carry out the inference in less than six batches
    assert res.populations[-1].n_batches < 6


@pytest.mark.usefixtures('with_all_clients')
<<<<<<< HEAD
def test_adaptivesmc():
    m, true_params = setup_ma2_with_informative_data()

    N = 1000
    smc = elfi.SMC(m['d'], batch_size=500)
    res = smc.sample(N, max_iter = 3, adaptive_threshold=True)

    check_inference_with_informative_data(res.samples, N, true_params)

    # We should be able to carry out the inference in less than six batches
    # assert res.populations[-1].n_batches < 6
    assert len(res.populations) == 3

=======
def test_adaptive_distance_smc():
    m, true_params = setup_ma2_with_informative_data()

    # use adaptive distance:
    m['d'].become(elfi.AdaptiveDistance(m['S1'], m['S2']))

    N = 1000
    rounds = 3
    ad_smc = elfi.AdaptiveDistanceSMC(m['d'], batch_size=20000)
    ad_res = ad_smc.sample(N, rounds)

    check_inference_with_informative_data(ad_res.samples, N, true_params)

    assert len(ad_res.populations) == rounds

    # We should be able to carry out the inference in less than six batches
    assert ad_res.populations[-1].n_batches < 6
>>>>>>> baf5c8bb


@pytest.mark.slowtest
@pytest.mark.usefixtures('with_all_clients', 'skip_travis')
def test_BOLFI():
    m, true_params = setup_ma2_with_informative_data()

    # Log discrepancy tends to work better
    log_d = NodeReference(m['d'], state=dict(_operation=np.log), model=m, name='log_d')

    bolfi = elfi.BOLFI(
        log_d,
        initial_evidence=20,
        update_interval=10,
        batch_size=5,
        bounds={'t1': (-2, 2),
                't2': (-1, 1)},
        acq_noise_var=.1)
    n = 300
    res = bolfi.infer(300)
    assert bolfi.target_model.n_evidence == 300
    acq_x = bolfi.target_model._gp.X

    # check_inference_with_informative_data(res, 1, true_params, error_bound=.2)
    assert np.abs(res.x_min['t1'] - true_params['t1']) < 0.2
    assert np.abs(res.x_min['t2'] - true_params['t2']) < 0.2

    # Test that you can continue the inference where we left off
    res = bolfi.infer(n + 10)
    assert bolfi.target_model.n_evidence == n + 10
    assert np.array_equal(bolfi.target_model._gp.X[:n, :], acq_x)

    post = bolfi.extract_posterior()

    # TODO: make cleaner.
    post_ml = minimize(
        post._neg_unnormalized_loglikelihood,
        post.model.bounds,
        grad=post._gradient_neg_unnormalized_loglikelihood,
        prior=post.prior,
        n_start_points=post.n_inits,
        maxiter=post.max_opt_iters,
        random_state=post.random_state)[0]
    # TODO: Here we cannot use the minimize method due to sharp edges in the posterior.
    #       If a MAP method is implemented, one must be able to set the optimizer and
    #       provide its options.
    post_map = stochastic_optimization(post._neg_unnormalized_logposterior, post.model.bounds)[0]
    vals_ml = dict(t1=np.array([post_ml[0]]), t2=np.array([post_ml[1]]))
    check_inference_with_informative_data(vals_ml, 1, true_params, error_bound=.2)
    vals_map = dict(t1=np.array([post_map[0]]), t2=np.array([post_map[1]]))
    check_inference_with_informative_data(vals_map, 1, true_params, error_bound=.2)

    n_samples = 400
    n_chains = 4
    res_sampling = bolfi.sample(n_samples, n_chains=n_chains)
    check_inference_with_informative_data(
        res_sampling.samples, n_samples // 2 * n_chains, true_params, error_bound=.2)

    # check the cached predictions for RBF
    x = np.random.random((1, len(true_params)))
    bolfi.target_model.is_sampling = True

    pred_mu, pred_var = bolfi.target_model._gp.predict(x)
    pred_cached_mu, pred_cached_var = bolfi.target_model.predict(x)
    assert (np.allclose(pred_mu, pred_cached_mu))
    assert (np.allclose(pred_var, pred_cached_var))

    grad_mu, grad_var = bolfi.target_model._gp.predictive_gradients(x)
    grad_cached_mu, grad_cached_var = bolfi.target_model.predictive_gradients(x)
    assert (np.allclose(grad_mu[:, :, 0], grad_cached_mu))
    assert (np.allclose(grad_var, grad_cached_var))

    # test calculation of prior logpdfs
    true_logpdf_prior = ma2.CustomPrior1.logpdf(x[0, 0], 2)
    true_logpdf_prior += ma2.CustomPrior2.logpdf(x[0, 1], x[0, 0, ], 1)

    assert np.isclose(true_logpdf_prior, post.prior.logpdf(x[0, :]))


@pytest.mark.slowtest
def test_romc1():
    """Test ROMC at the simple 1D example introduced in http://proceedings.mlr.press/v108/ikonomov20a.html
    """

    # the prior distribution
    class Prior:
        def rvs(self, size=None, random_state=None):
            # size from (BS,) -> (BS,1)
            if size is not None:
                size = np.concatenate((size, [1]))
            return ss.uniform(loc=-2.5, scale=5).rvs(size=size, random_state=random_state)

        def pdf(self, theta):
            return ss.uniform(loc=-2.5, scale=5).pdf(theta)

        def logpdf(self, theta):
            return ss.uniform(loc=-2.5, scale=5).logpdf(theta)

    # function for sampling from the likelihood
    def likelihood_sample(theta, seed=None):
        """Vectorized sampling from likelihood.
        """
        assert isinstance(theta, np.ndarray)
        theta = theta.astype(np.float)
        samples = np.empty_like(theta)

        c = 0.5 - 0.5 ** 4

        tmp_theta = theta[theta <= -0.5]
        samples[theta <= -0.5] = ss.norm(loc=-tmp_theta - c, scale=1).rvs(random_state=seed)
        theta[theta <= -0.5] = np.inf

        tmp_theta = theta[theta <= 0.5]
        samples[theta <= 0.5] = ss.norm(loc=tmp_theta ** 4, scale=1).rvs(random_state=seed)
        theta[theta <= 0.5] = np.inf

        tmp_theta = theta[theta < np.inf]
        samples[theta < np.inf] = ss.norm(loc=tmp_theta - c, scale=1).rvs(random_state=seed)
        theta[theta < np.inf] = np.inf

        assert np.allclose(theta, np.inf)
        return samples

    # define the simulator
    def simulator(theta, dim, batch_size=10000, random_state=None):
        theta = np.repeat(theta, dim, -1)
        return likelihood_sample(theta, seed=random_state)

    data = np.array([0.])
    dim = data.shape[0]

    # Define ELFI model
    elfi.new_model("1D_example")
    elfi_prior = elfi.Prior(Prior(), name="theta")
    elfi_simulator = elfi.Simulator(simulator, elfi_prior, dim, observed=np.expand_dims(data, 0), name="simulator")
    dist = elfi.Distance('euclidean', elfi_simulator, name="dist")

    # Define ROMC inference method
    bounds = [(-2.5, 2.5)]
    romc = elfi.ROMC(dist, bounds)

    # Gradients-Based solution
    n1 = 100 # 500
    seed = 21
    optimizer_args = {}
    use_bo = False
    romc.solve_problems(n1=n1, seed=seed, use_bo=use_bo, optimizer_args=optimizer_args)

    # Estimate Regions
    eps_filter = .75
    fit_models = True
    fit_models_args = {"nof_points": 30}
    romc.estimate_regions(eps_filter=eps_filter, fit_models=fit_models, fit_models_args=fit_models_args)

    # Sample from the approximate posterior
    n2 = 30 # 200
    tmp = romc.sample(n2=n2)

    # assert summary statistics of samples match the ground truth
    assert np.allclose(romc.compute_expectation(h=lambda x: np.squeeze(x)), 0, atol=.4)
    assert np.allclose(romc.compute_expectation(h=lambda x: np.squeeze(x) ** 2), 1.1, atol=.4)


@pytest.mark.slowtest
def test_romc2():
    """Test ROMC at the simple 1D example introduced in http://proceedings.mlr.press/v108/ikonomov20a.html
    """

    # the prior distribution
    class Prior:
        def rvs(self, size=None, random_state=None):
            # size from (BS,) -> (BS,1)
            if size is not None:
                size = np.concatenate((size, [1]))
            return ss.uniform(loc=-2.5, scale=5).rvs(size=size, random_state=random_state)

        def pdf(self, theta):
            return ss.uniform(loc=-2.5, scale=5).pdf(theta)

        def logpdf(self, theta):
            return ss.uniform(loc=-2.5, scale=5).logpdf(theta)

    # function for sampling from the likelihood
    def likelihood_sample(theta, seed=None):
        """Vectorized sampling from likelihood.
        """
        assert isinstance(theta, np.ndarray)
        theta = theta.astype(np.float)
        samples = np.empty_like(theta)

        c = 0.5 - 0.5 ** 4

        tmp_theta = theta[theta <= -0.5]
        samples[theta <= -0.5] = ss.norm(loc=-tmp_theta - c, scale=1).rvs(random_state=seed)
        theta[theta <= -0.5] = np.inf

        tmp_theta = theta[theta <= 0.5]
        samples[theta <= 0.5] = ss.norm(loc=tmp_theta ** 4, scale=1).rvs(random_state=seed)
        theta[theta <= 0.5] = np.inf

        tmp_theta = theta[theta < np.inf]
        samples[theta < np.inf] = ss.norm(loc=tmp_theta - c, scale=1).rvs(random_state=seed)
        theta[theta < np.inf] = np.inf

        assert np.allclose(theta, np.inf)
        return samples

    # define the simulator
    def simulator(theta, dim, batch_size=10000, random_state=None):
        theta = np.repeat(theta, dim, -1)
        return likelihood_sample(theta, seed=random_state)

    data = np.array([0.])
    dim = data.shape[0]

    # Define ELFI model
    elfi.new_model("1D_example")
    elfi_prior = elfi.Prior(Prior(), name="theta")
    elfi_simulator = elfi.Simulator(simulator, elfi_prior, dim, observed=np.expand_dims(data, 0), name="simulator")
    dist = elfi.Distance('euclidean', elfi_simulator, name="dist")

    # Define ROMC inference method
    bounds = [(-2.5, 2.5)]
    romc = elfi.ROMC(dist, bounds)

    # Bayesian Optimisation solution part
    n1 = 50 # 100
    seed = 21
    optimizer_args = {}
    use_bo = True
    romc.solve_problems(n1=n1, seed=seed, use_bo=use_bo, optimizer_args=optimizer_args)

    eps_filter = .75
    fit_models = True
    fit_models_args = {"nof_points": 30}
    romc.estimate_regions(eps_filter=eps_filter, fit_models=fit_models, fit_models_args=fit_models_args)

    n2 = 100 # 300
    tmp = romc.sample(n2=n2)

    # assert summary statistics of samples match the ground truth
    assert np.allclose(romc.compute_expectation(h=lambda x: np.squeeze(x)), 0, atol=.4)
    assert np.allclose(romc.compute_expectation(h=lambda x: np.squeeze(x) ** 2), 1.1, atol=.4)


@pytest.mark.slowtest
def test_romc3():
    """Test that ROMC provides sensible samples at the MA2 example.
    """
    # load built-in model
    seed = 1
    np.random.seed(seed)
    model = ma2.get_model(seed_obs=seed)

    # define romc inference method
    bounds = [(-2, 2), (-2, 2)]
    romc = elfi.ROMC(model, bounds=bounds, discrepancy_name="d")

    # solve problems
    n1 = 300
    seed = 21
    romc.solve_problems(n1=n1, seed=seed)

    # estimate regions
    eps_filter = .02
    romc.estimate_regions(eps_filter=eps_filter, fit_models=True, eps_cutoff=0.1)

    # sample from posterior
    n2 = 50
    tmp = romc.sample(n2=n2)

    romc_mean = romc.result.sample_means_array
    romc_cov = romc.result.samples_cov()

    # Inference with Rejection
    N = 10000
    rej = elfi.Rejection(model, discrepancy_name="d", batch_size=10000, seed=seed)
    result = rej.sample(N, threshold=.1)

    rejection_mean = result.sample_means_array
    rejection_cov = np.cov(result.samples_array.T)

    # assert summary statistics of samples match the ground truth
    assert np.allclose(romc_mean, rejection_mean, atol=.1)
    assert np.allclose(romc_cov, rejection_cov, atol=.1)<|MERGE_RESOLUTION|>--- conflicted
+++ resolved
@@ -91,7 +91,6 @@
 
 
 @pytest.mark.usefixtures('with_all_clients')
-<<<<<<< HEAD
 def test_adaptivesmc():
     m, true_params = setup_ma2_with_informative_data()
 
@@ -105,7 +104,8 @@
     # assert res.populations[-1].n_batches < 6
     assert len(res.populations) == 3
 
-=======
+
+@pytest.mark.usefixtures('with_all_clients')
 def test_adaptive_distance_smc():
     m, true_params = setup_ma2_with_informative_data()
 
@@ -123,7 +123,7 @@
 
     # We should be able to carry out the inference in less than six batches
     assert ad_res.populations[-1].n_batches < 6
->>>>>>> baf5c8bb
+
 
 
 @pytest.mark.slowtest
